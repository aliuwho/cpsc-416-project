package util

import (
	"fmt"
	"net"
	"net/rpc"

	"github.com/DistributedClocks/tracing"
)

type GetArgs struct {
	ClientId string
	Key      string
	OpId     uint8
	GToken   tracing.TracingToken
}

type GetRes struct {
	ClientId string
	OpId     uint8
	Key      string
	Value    string // Note: this should be "" if a Put for this key does not exist
	GToken   tracing.TracingToken
}

type PutArgs struct {
	ClientId string
	Key      string
	Value    string
	OpId     uint8
	PToken   tracing.TracingToken
}

type PutRes struct {
	ClientId string
	OpId     uint8
	Key      string
	Value    string
	PToken   tracing.TracingToken
}

// MakeConnection Creates and returns a TCP connection between localAddr and remoteAddr
func MakeConnection(localAddr string, remoteAddr string) *net.TCPConn {
	localTcpAddr, err := net.ResolveTCPAddr("tcp", localAddr)
	CheckErr(err, "Could not resolve address: "+localAddr)
	remoteTcpAddr, err := net.ResolveTCPAddr("tcp", remoteAddr)
	CheckErr(err, "Could not resolve address: "+remoteAddr)
	conn, err := net.DialTCP("tcp", localTcpAddr, remoteTcpAddr)
	CheckErr(err, "Could not connect "+localAddr+" to "+remoteAddr)
	return conn
}

// MakeClient Creates an RPC client given between a local and remote address
func MakeClient(localAddr string, remoteAddr string) (*net.TCPConn, *rpc.Client) {
	conn := MakeConnection(localAddr, remoteAddr)
	client := rpc.NewClient(conn)
	return conn, client
}

type RPCEndPoint struct {
	Addr   string
	Client *rpc.Client
}

func (e *RPCEndPoint) Call(methodName string, args interface{}, reply interface{}) error {
	if e.Client == nil {
		client, err := Connect(e.Addr)
		if err != nil {
			return err
		}
		e.Client = client
	}

	err := e.Client.Call(methodName, args, reply)
	if err != nil {
<<<<<<< HEAD
		fmt.Println(err)
=======
		fmt.Printf("%v \n", err)
>>>>>>> addba0fb
		e.Client = nil
		return err
	}
	return nil
}

func Connect(address string) (*rpc.Client, error) {
	client, err := rpc.Dial("tcp", address)
	if err != nil {
<<<<<<< HEAD
		fmt.Println(err)
=======
		fmt.Printf("%v \n", err)
>>>>>>> addba0fb
		return nil, err
	}

	return client, nil
}

// StartRPCListener starts accepting RPCs at given rpcListenAddr
func StartRPCListener(rpcListenAddr string) (*net.TCPListener, error) {
	resolvedRPCListenAddr, err := net.ResolveTCPAddr("tcp", rpcListenAddr)
	if err != nil {
		return nil, err
	}
	listener, err := net.ListenTCP("tcp", resolvedRPCListenAddr)
	if err != nil {
		return nil, err
	}
	go rpc.Accept(listener)
	return listener, nil
}<|MERGE_RESOLUTION|>--- conflicted
+++ resolved
@@ -73,11 +73,7 @@
 
 	err := e.Client.Call(methodName, args, reply)
 	if err != nil {
-<<<<<<< HEAD
-		fmt.Println(err)
-=======
 		fmt.Printf("%v \n", err)
->>>>>>> addba0fb
 		e.Client = nil
 		return err
 	}
@@ -87,11 +83,7 @@
 func Connect(address string) (*rpc.Client, error) {
 	client, err := rpc.Dial("tcp", address)
 	if err != nil {
-<<<<<<< HEAD
-		fmt.Println(err)
-=======
 		fmt.Printf("%v \n", err)
->>>>>>> addba0fb
 		return nil, err
 	}
 
