package raftkv

import (
	"cs.ubc.ca/cpsc416/p1/util"
	"fmt"
	"github.com/DistributedClocks/tracing"
	"net"
	"net/rpc"
	"sync"
)

type PutRecvd struct {
	ClientId string
	Key      string
	Value    string
}

type PutFwd struct {
	ClientId string
	Key      string
	Value    string
}

type PutFwdRecvd struct {
	ClientId string
	Key      string
	Value    string
}

type PutResult struct {
	ClientId string
	Key      string
	Value    string
}

type PutResultFwd PutResult

type GetRecvd struct {
	ClientId string
	Key      string
}

type GetFwd struct {
	ClientId string
	Key      string
}

type GetResult struct {
	ClientId string
	Key      string
	Value    string
}

type GetResultFwd GetResult

type ServerStart struct {
	ServerIdx int
}

type ServerListening struct {
	ServerIdx int
}

type KVServerConfig struct {
	ServerIdx  int    // this server's index into ServerList and RaftList
	ServerAddr string // address from which this server sends RPCs

	// addresses on which of each server in the system listens for RPCs,
	// where this server's address is at index ServerIdx, i.e. ServerList[ServerIdx]
	ServerList []string

	// addresses on which each server's Raft instance listens for RPCs,
	// where this server's Raft instance is at index ServerIdx, i.e. RaftList[ServerIdx]
	RaftList []string

	// tracing config
	TracingServerAddr string
	TracingIdentity   string
	Secret            []byte
}

type KVServer struct {
	ServerIdx  int
	ServerAddr string
	ServerList []string
	Raft       *Raft             // this server's Raft instance
	LastLdrID  int               // This is the ID of the last known leader server
	Mutex      sync.Mutex        // Mutex lock for KVServer
	Conn       *net.TCPConn      // TCP Connection to leader server
	Client     *rpc.Client       // RPC Client for leader server
	ApplyCh    chan ApplyMsg     // channel to receive updates from Raft
	Store      map[string]string // in-memory key-value store
	Tracer     *tracing.Tracer
}

func NewServer() *KVServer {
	return &KVServer{
		ServerList: []string{},
		Store:      make(map[string]string),
	}
}

type RemoteServer struct {
	KVServer *KVServer
}

func (kvs *KVServer) Start(serverIdx int, serverAddr string, serverList []string, tracer *tracing.Tracer, raft *Raft) error {
	kvs.ServerIdx = serverIdx
	kvs.ServerAddr = serverAddr
	kvs.ServerList = serverList
	kvs.Tracer = tracer
	kvs.Raft = raft
	kvs.ApplyCh = raft.applyCh
	kvs.LastLdrID = -1

	// Begin Server trace
	trace := tracer.CreateTrace()
	trace.RecordAction(ServerStart{serverIdx})

	// Start listening for RPCs
	rpcServer := &RemoteServer{kvs}
	err := rpc.RegisterName("KVServer", rpcServer)
	if err != nil {
		fmt.Println("failed to register this server for RPCs")
		return err
	}
	_, err = util.StartRPCListener(serverList[serverIdx])
	if err != nil {
		fmt.Println("failed to start listening for RPCs")
		return err
	}
	trace.RecordAction(ServerListening{serverIdx})

	for {
		// Serve indefinitely
	}
	return nil
}

func (rs *RemoteServer) Get(getArgs *util.GetArgs, getRes *util.GetRes) error {

	kvs := rs.KVServer
<<<<<<< HEAD
	raftState := kvs.Raft.GetState()
	// Check if leader connection needs to be updated, if connection can't be made, drop this request
	err := kvs.checkLeader(raftState)
	if err != nil {
		fmt.Print("Connection to leader failed, dropping request")
		return err
	}
=======
	// raftState := kvs.Raft.GetState()
	leaderIdx := 0 // leaderIdx := raftState.LeaderID
>>>>>>> 575f4ad1

	trace := kvs.Tracer.ReceiveToken(getArgs.GToken)
	trace.RecordAction(GetRecvd{
		ClientId: getArgs.ClientId,
		Key:      getArgs.Key,
	})

	if kvs.ServerIdx == leaderIdx {
		err := kvs.Raft.Execute(getArgs.Key) // Arguments to be specified later
		if err != nil {
			return err
		}
		val := kvs.Store[getArgs.Key]
		trace.RecordAction(GetResult{
			ClientId: getArgs.ClientId,
			Key:      getArgs.Key,
			Value:    kvs.Store[getArgs.Key],
		})
		getRes.ClientId = getArgs.ClientId
		getRes.OpId = getArgs.OpId
		getRes.Key = getArgs.Key
		getRes.Value = val
		getRes.GToken = trace.GenerateToken()
	} else {
<<<<<<< HEAD
=======
		conn, client := util.MakeClient("", kvs.ServerList[leaderIdx])
>>>>>>> 575f4ad1
		trace.RecordAction(GetFwd{
			ClientId: getArgs.ClientId,
			Key:      getArgs.Key,
		})
<<<<<<< HEAD
		err := kvs.Client.Call("KVServer.Get", getArgs, getRes)
		if err != nil {
			return err
		}
=======
		getArgs.GToken = trace.GenerateToken()
		err := client.Call("KVServer.Get", getArgs, getRes)
		if err != nil {
			return err
		}
		trace = kvs.Tracer.ReceiveToken(getRes.GToken)
		trace.RecordAction(GetResultFwd{
			ClientId: getRes.ClientId,
			Key:      getRes.Key,
			Value:    getRes.Value,
		})
		getRes.GToken = trace.GenerateToken()
		client.Close()
		conn.Close()
>>>>>>> 575f4ad1
	}

	return nil
}

func (rs *RemoteServer) Put(putArgs *util.PutArgs, putRes *util.PutRes) error {

	kvs := rs.KVServer
<<<<<<< HEAD
	raftState := kvs.Raft.GetState()
	// Check if leader connection needs to be updated, if connection can't be made, drop this request
	err := kvs.checkLeader(raftState)
	if err != nil {
		fmt.Println("Connection to leader failed, dropping request")
		return err
	}
=======
	// raftState := kvs.Raft.GetState()
	leaderIdx := 0 // leaderIdx := raftState.LeaderID
>>>>>>> 575f4ad1

	trace := kvs.Tracer.ReceiveToken(putArgs.PToken)
	trace.RecordAction(PutRecvd{
		ClientId: putArgs.ClientId,
		Key:      putArgs.Key,
		Value:    putArgs.Value,
	})

	if kvs.ServerIdx == leaderIdx {
		err := kvs.Raft.Execute(putArgs.Key) // Arguments to be specified later
		if err != nil {
			return err
		}
		kvs.Store[putArgs.Key] = putArgs.Value // Database updated from raft side via apply in the future
		trace.RecordAction(PutResult{
			ClientId: putArgs.ClientId,
			Key:      putArgs.Key,
			Value:    kvs.Store[putArgs.Key],
		})
		putRes.ClientId = putArgs.ClientId
		putRes.OpId = putArgs.OpId
		putRes.Key = putArgs.Key
		putRes.Value = putArgs.Value
		putRes.PToken = trace.GenerateToken()
	} else {
<<<<<<< HEAD
=======
		conn, client := util.MakeClient("", kvs.ServerList[leaderIdx])
>>>>>>> 575f4ad1
		trace.RecordAction(PutFwd{
			ClientId: putArgs.ClientId,
			Key:      putArgs.Key,
			Value:    putArgs.Value,
		})
<<<<<<< HEAD
		err := kvs.Client.Call("KVServer.Put", putArgs, putRes)
		if err != nil {
			return err
		}
=======
		putArgs.PToken = trace.GenerateToken()
		err := client.Call("KVServer.Put", putArgs, putRes)
		if err != nil {
			return err
		}
		trace = kvs.Tracer.ReceiveToken(putRes.PToken)
		trace.RecordAction(PutResultFwd{
			ClientId: putRes.ClientId,
			Key:      putRes.Key,
			Value:    putRes.Value,
		})
		putRes.PToken = trace.GenerateToken()
		client.Close()
		conn.Close()
>>>>>>> 575f4ad1
	}

	return nil
}

func (kvs *KVServer) checkLeader(raftState RaftState) error {
	/* Locking to prevent the case where util.TryMakeClient() is called more than once simultaneously, 
	leading to only one get/put succeeding and the rest dropping their requests */
	kvs.Mutex.Lock()
	defer kvs.Mutex.Unlock()

	// Case where server is the leader
	if kvs.ServerId == raftState.LeaderID {
		kvs.Conn = nil
		kvs.Client = nil
		kvs.LastLdrID = raftState.LeaderID
		return nil
	
	// Case where server needs to make new connection to the leader
	} else if kvs.LastLdrID != raftState.LeaderID {
		if kvs.LastLdrID != kvs.ServerId {
			kvs.Client.Close()
			kvs.Conn.Close()
		}
		conn, client, err := util.TryMakeClient(kvs.ServerAddr, kvs.ServerList[raftState.LeaderID])
		if err != nil {
			return err
		}
		kvs.Conn = conn
		kvs.Client = client
		kvs.LastLdrID = raftState.LeaderID
	}
	return nil
}<|MERGE_RESOLUTION|>--- conflicted
+++ resolved
@@ -140,18 +140,13 @@
 func (rs *RemoteServer) Get(getArgs *util.GetArgs, getRes *util.GetRes) error {
 
 	kvs := rs.KVServer
-<<<<<<< HEAD
 	raftState := kvs.Raft.GetState()
 	// Check if leader connection needs to be updated, if connection can't be made, drop this request
 	err := kvs.checkLeader(raftState)
 	if err != nil {
-		fmt.Print("Connection to leader failed, dropping request")
-		return err
-	}
-=======
-	// raftState := kvs.Raft.GetState()
-	leaderIdx := 0 // leaderIdx := raftState.LeaderID
->>>>>>> 575f4ad1
+		fmt.Println("Connection to leader failed, dropping request")
+		return err
+	}
 
 	trace := kvs.Tracer.ReceiveToken(getArgs.GToken)
 	trace.RecordAction(GetRecvd{
@@ -176,22 +171,12 @@
 		getRes.Value = val
 		getRes.GToken = trace.GenerateToken()
 	} else {
-<<<<<<< HEAD
-=======
-		conn, client := util.MakeClient("", kvs.ServerList[leaderIdx])
->>>>>>> 575f4ad1
 		trace.RecordAction(GetFwd{
 			ClientId: getArgs.ClientId,
 			Key:      getArgs.Key,
 		})
-<<<<<<< HEAD
-		err := kvs.Client.Call("KVServer.Get", getArgs, getRes)
-		if err != nil {
-			return err
-		}
-=======
 		getArgs.GToken = trace.GenerateToken()
-		err := client.Call("KVServer.Get", getArgs, getRes)
+		err := kvs.client.Call("KVServer.Get", getArgs, getRes)
 		if err != nil {
 			return err
 		}
@@ -202,9 +187,6 @@
 			Value:    getRes.Value,
 		})
 		getRes.GToken = trace.GenerateToken()
-		client.Close()
-		conn.Close()
->>>>>>> 575f4ad1
 	}
 
 	return nil
@@ -213,7 +195,6 @@
 func (rs *RemoteServer) Put(putArgs *util.PutArgs, putRes *util.PutRes) error {
 
 	kvs := rs.KVServer
-<<<<<<< HEAD
 	raftState := kvs.Raft.GetState()
 	// Check if leader connection needs to be updated, if connection can't be made, drop this request
 	err := kvs.checkLeader(raftState)
@@ -221,10 +202,6 @@
 		fmt.Println("Connection to leader failed, dropping request")
 		return err
 	}
-=======
-	// raftState := kvs.Raft.GetState()
-	leaderIdx := 0 // leaderIdx := raftState.LeaderID
->>>>>>> 575f4ad1
 
 	trace := kvs.Tracer.ReceiveToken(putArgs.PToken)
 	trace.RecordAction(PutRecvd{
@@ -250,23 +227,13 @@
 		putRes.Value = putArgs.Value
 		putRes.PToken = trace.GenerateToken()
 	} else {
-<<<<<<< HEAD
-=======
-		conn, client := util.MakeClient("", kvs.ServerList[leaderIdx])
->>>>>>> 575f4ad1
 		trace.RecordAction(PutFwd{
 			ClientId: putArgs.ClientId,
 			Key:      putArgs.Key,
 			Value:    putArgs.Value,
 		})
-<<<<<<< HEAD
-		err := kvs.Client.Call("KVServer.Put", putArgs, putRes)
-		if err != nil {
-			return err
-		}
-=======
 		putArgs.PToken = trace.GenerateToken()
-		err := client.Call("KVServer.Put", putArgs, putRes)
+		err := kvs.client.Call("KVServer.Put", putArgs, putRes)
 		if err != nil {
 			return err
 		}
@@ -277,9 +244,6 @@
 			Value:    putRes.Value,
 		})
 		putRes.PToken = trace.GenerateToken()
-		client.Close()
-		conn.Close()
->>>>>>> 575f4ad1
 	}
 
 	return nil
@@ -292,7 +256,7 @@
 	defer kvs.Mutex.Unlock()
 
 	// Case where server is the leader
-	if kvs.ServerId == raftState.LeaderID {
+	if kvs.ServerIdx == raftState.LeaderID {
 		kvs.Conn = nil
 		kvs.Client = nil
 		kvs.LastLdrID = raftState.LeaderID
@@ -300,7 +264,7 @@
 	
 	// Case where server needs to make new connection to the leader
 	} else if kvs.LastLdrID != raftState.LeaderID {
-		if kvs.LastLdrID != kvs.ServerId {
+		if kvs.LastLdrID != kvs.ServerIdx {
 			kvs.Client.Close()
 			kvs.Conn.Close()
 		}
