--- conflicted
+++ resolved
@@ -57,7 +57,6 @@
 }
 
 type KVServerConfig struct {
-<<<<<<< HEAD
 	ServerId          int      // this server's ID; used to index into ServersList
 	ServerAddr        string   // address from which this server sends RPCs
 	ServerListenAddr  string   // address on which this server listens for RPCs
@@ -68,18 +67,6 @@
 	TracingServerAddr string
 	TracingIdentity   string
 	Secret            []byte
-=======
-	ServerId			int      // this server's ID; used to index into ServersList
-  	ServerAddr			string   // address from which this server sends RPCs
-	ServerListenAddr	string   // address on which this server listens for RPCs
-	RaftListenAddr		string   // addresses of all possible servers in the system
-	ServerList			[]string // Currently, Index = ServerId
-	RaftList			[]string // Also Index = ServerId
-	NumServers			uint8
-	TracingServerAddr	string
-	TracingIdentity		string
-	Secret				[]byte
->>>>>>> a26de8c9
 }
 
 type KVServer struct {
@@ -141,23 +128,6 @@
 	kvs := rs.KVServer
 	// raftState := kvs.Raft.GetState()
 
-<<<<<<< HEAD
-	if raftState.IsLeader {
-		// Log entry in Raft
-		_, err := kvs.Raft.Execute(getArgs.Key) // TODO: Arguments to be specified later
-		if err != nil {
-			return err
-		}
-		// Return value stored at key
-		getRes.Value = kvs.Store[getArgs.Key]
-	} else {
-		// Forward request to leader
-		conn, client, err := establishRPCConnection(kvs.ServerAddr, kvs.ServerList[raftState.LeaderId])
-		if err != nil {
-			return err
-		}
-		err = client.Call("KVServer.Get", getArgs, getRes)
-=======
 	trace := kvs.Tracer.ReceiveToken(getArgs.GToken)
 	trace.RecordAction(GetRecvd{
 		ClientId: "1" /*getArgs.ClientId*/,
@@ -165,10 +135,12 @@
 	})
 
 	if kvs.ServerId == 1 /* raftState.IsLeader */ {
-		err := kvs.Raft.Execute(getArgs.Key) // Arguments to be specified later
-		if err != nil {
-			return err
-		}
+    // Log entry in Raft
+		err := kvs.Raft.Execute(getArgs.Key) // TODO: Arguments to be specified later
+		if err != nil {
+			return err
+		}
+    // Return value stored at key
 		val := kvs.Store[getArgs.Key]
 		getRes.OpId = getArgs.OpId
 		getRes.Key = getArgs.Key
@@ -180,6 +152,7 @@
 			Value: kvs.Store[getArgs.Key],
 		})
 	} else {
+    // Forward request to leader
 		conn, client, err := establishRPCConnection(kvs.ServerAddr, kvs.ServerList[1 /* raftState.LeaderId */])
 		if err != nil {
 			return err
@@ -189,7 +162,6 @@
 			Key: getArgs.Key,
 		})
 		err = client.Call("KVServer.Get", getArgs, getRes) // Check if we can do it like this
->>>>>>> a26de8c9
 		if err != nil {
 			return err
 		}
@@ -213,28 +185,13 @@
 		Value: putArgs.Value,
 	})
 
-<<<<<<< HEAD
-	if raftState.IsLeader {
-		// Log entry in Raft
-		_, err := kvs.Raft.Execute(putArgs.Key) // TODO: Arguments to be specified later
-		if err != nil {
-			return err
-		}
-		// Return response to notify successful Put
-		putRes.Value = putArgs.Value
-	} else {
-		// Forward request to leader
-		conn, client, err := establishRPCConnection(kvs.ServerAddr, kvs.ServerList[raftState.LeaderId])
-		if err != nil {
-			return err
-		}
-		err = client.Call("KVServer.Put", putArgs, putRes)
-=======
 	if kvs.ServerId == 1 /* raftState.IsLeader */{
-		err := kvs.Raft.Execute(putArgs.Key) // Arguments to be specified later
-		if err != nil {
-			return err
-		}
+    // Log entry in Raft
+		err := kvs.Raft.Execute(putArgs.Key) // TODO: Arguments to be specified later
+		if err != nil {
+			return err
+		}
+    // Return response to notify successful Put
 		kvs.Store[putArgs.Key] = putArgs.Value // Database updated from raft side via apply in the future
 		putRes.OpId = putArgs.OpId
 		putRes.Key = putArgs.Key
@@ -246,6 +203,7 @@
 			Value: kvs.Store[putArgs.Key],
 		})
 	} else {
+    // Forward request to leader
 		conn, client, err := establishRPCConnection(kvs.ServerAddr, kvs.ServerList[0 /* raftState.LeaderId */])
 		if err != nil {
 			return err
@@ -256,7 +214,6 @@
 			Value: putArgs.Value,
 		})
 		err = client.Call("KVServer.Put", putArgs, putRes) // Check if we can do it like this, directly
->>>>>>> a26de8c9
 		if err != nil {
 			return err
 		}
